--- conflicted
+++ resolved
@@ -11,26 +11,6 @@
 
 from linear_operator_learning.nn.symmetric.stats import isotypic_covariance
 
-<<<<<<< HEAD
-=======
-def invariant_orthogonal_projector(rep_X: Representation):
-    r"""Computes the orthogonal projection to the invariant subspace.
-
-    The input representation :math:`\rho_{\mathcal{X}}: \mathbb{G} \mapsto \mathbb{G}\mathbb{L}(\mathcal{X})` is transformed to the spectral basis given by:
-
-    .. math::
-        \rho_\mathcal{X} = \mathbf{Q} \left( \bigoplus_{i\in[1,n]} \hat{\rho}_i \right) \mathbf{Q}^T
-
-    where :math:`\hat{\rho}_i` denotes an instance of one of the irreducible representations of the group, and :math:`\mathbf{Q}: \mathcal{X} \mapsto \mathcal{X}` is the orthogonal change of basis from the spectral basis to the original basis.
-
-    The projection is performed by:
-        1. Changing the basis to the representation spectral basis (exposing signals per irrep).
-        2. Zeroing out all signals on irreps that are not trivial.
-        3. Mapping back to the original basis set.
-
-    Args:
-        rep_X (Representation): The representation for which the orthogonal projection to the invariant subspace is computed.
->>>>>>> 08048967
 
 def isotypic_signal2irreducible_subspaces(x: Tensor, rep_x: Representation):
     r"""Given a random variable in an isotypic subspace, flatten the r.v. into G-irreducible subspaces.
