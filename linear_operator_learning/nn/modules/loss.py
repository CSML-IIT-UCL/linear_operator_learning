--- conflicted
+++ resolved
@@ -6,7 +6,7 @@
 
 from linear_operator_learning.nn import functional as F
 
-__all__ = ["L2ContrastiveLoss", "KLContrastiveLoss"]
+__all__ = ["VampLoss", "L2ContrastiveLoss", "KLContrastiveLoss"]
 
 
 class VampLoss(Module):
@@ -40,6 +40,7 @@
 
             ``y``: :math:`(N, D)`, where :math:`N` is the batch size and :math:`D` is the number of features.
         """
+        return F.vamp_loss(x, y, self.schatten_norm, self.center_covariances)
 
 
 class L2ContrastiveLoss(Module):
@@ -68,22 +69,6 @@
 
             ``y``: :math:`(N, D)`, where :math:`N` is the batch size and :math:`D` is the number of features.
         """
-        return F.l2_contrastive_loss(x, y)
-
-
-class KLContrastiveLoss(Module):
-    r"""NCP/Contrastive/Mutual Information Loss based on the KL divergence.
-
-    .. math::
-
-        \frac{1}{N(N-1)}\sum_{i \neq j}\langle x_{i}, y_{j} \rangle - \frac{2}{N}\sum_{i=1}\log\big(\langle x_{i}, y_{i} \rangle\big).
-    """
-
-    def __init__(self) -> None:
-        super().__init__()
-
-<<<<<<< HEAD
-    def __call__(self, x: Tensor, y: Tensor) -> Tensor:  # noqa: D102
         return F.l2_contrastive_loss(x, y)
 
 
@@ -127,6 +112,35 @@
         return F.dp_loss(x, y, self.relaxed, self.metric_deformation, self.center_covariances)
 
 
+class KLContrastiveLoss(Module):
+    r"""NCP/Contrastive/Mutual Information Loss based on the KL divergence.
+
+    .. math::
+
+        \frac{1}{N(N-1)}\sum_{i \neq j}\langle x_{i}, y_{j} \rangle - \frac{2}{N}\sum_{i=1}\log\big(\langle x_{i}, y_{i} \rangle\big).
+    """
+
+    def __init__(self) -> None:
+        super().__init__()
+
+    def forward(self, x: Tensor, y: Tensor) -> Tensor:  # noqa: D102
+        """Forward pass of the KL contrastive loss.
+
+        Args:
+            x (Tensor): Input features.
+            y (Tensor): Output features.
+
+        Returns:
+            Tensor: Loss value.
+
+        Shape:
+            ``x``: :math:`(N, D)`, where :math:`N` is the batch size and :math:`D` is the number of features.
+
+            ``y``: :math:`(N, D)`, where :math:`N` is the batch size and :math:`D` is the number of features.
+        """
+        return F.kl_contrastive_loss(x, y)
+
+
 class LogFroLoss(Module):
     r"""Logarithmic + Frobenious (metric deformation) loss by :footcite:t:`Kostic2023DPNets`.
 
@@ -145,22 +159,4 @@
         Shape:
             ``cov``: :math:`(D, D)`, where :math:`D` is the number of features.
         """
-        F.logfro_loss(cov)
-=======
-    def forward(self, x: Tensor, y: Tensor) -> Tensor:  # noqa: D102
-        """Forward pass of the KL contrastive loss.
-
-        Args:
-            x (Tensor): Input features.
-            y (Tensor): Output features.
-
-        Returns:
-            Tensor: Loss value.
-
-        Shape:
-            ``x``: :math:`(N, D)`, where :math:`N` is the batch size and :math:`D` is the number of features.
-
-            ``y``: :math:`(N, D)`, where :math:`N` is the batch size and :math:`D` is the number of features.
-        """
-        return F.kl_contrastive_loss(x, y)
->>>>>>> 0f9b29e3
+        return F.logfro_loss(cov)