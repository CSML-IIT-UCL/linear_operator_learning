"""Linear algebra utilities for the `kernel` algorithms."""

from warnings import warn

import numpy as np
from numpy import ndarray

<<<<<<< HEAD
from linear_operator_learning.kernel.structs import EigResult, FitResult
from linear_operator_learning.kernel.utils import sanitize_complex_conjugates, topk

__all__ = [
    "eig",
    "evaluate_eigenfunction",
    "eig_physics_informed",
    "evaluate_right_eigenfunction_physics_informed",
]


def eig(
    fit_result: FitResult,
    K_X: ndarray,  # Kernel matrix of the input data
    K_YX: ndarray,  # Kernel matrix between the output data and the input data
) -> EigResult:
    """Computes the eigendecomposition of a regressor.

    Args:
        fit_result (FitResult): Fit result as defined in ``linear_operator_learning.kernel.structs``.
        K_X (ndarray): Kernel matrix of the input data.
        K_YX (ndarray): Kernel matrix between the output data and the input data.


    Shape:
        ``K_X``: :math:`(N, N)`, where :math:`N` is the sample size.

        ``K_YX``: :math:`(N, N)`, where :math:`N` is the sample size.

        Output: ``U, V`` of shape :math:`(N, R)`, ``svals`` of shape :math:`R`
        where :math:`N` is the sample size and  :math:`R` is the rank of the regressor.
    """
    # SUV.TZ -> V.T K_YX U (right ev = SUvr, left ev = ZVvl)
    U = fit_result["U"]
    V = fit_result["V"]
    r_dim = (K_X.shape[0]) ** (-1)

    W_YX = np.linalg.multi_dot([V.T, r_dim * K_YX, U])
    W_X = np.linalg.multi_dot([U.T, r_dim * K_X, U])

    values, vl, vr = scipy.linalg.eig(W_YX, left=True, right=True)  # Left -> V, Right -> U
    values = sanitize_complex_conjugates(values)
    r_perm = np.argsort(values)
    vr = vr[:, r_perm]
    l_perm = np.argsort(values.conj())
    vl = vl[:, l_perm]
    values = values[r_perm]

    rcond = 1000.0 * np.finfo(U.dtype).eps
    # Normalization in RKHS
    norm_r = weighted_norm(vr, W_X)
    norm_r = np.where(norm_r < rcond, np.inf, norm_r)
    vr = vr / norm_r

    # Bi-orthogonality of left eigenfunctions
    norm_l = np.diag(np.linalg.multi_dot([vl.T, W_YX, vr]))
    norm_l = np.where(np.abs(norm_l) < rcond, np.inf, norm_l)
    vl = vl / norm_l
    result: EigResult = {"values": values, "left": V @ vl, "right": U @ vr}
    return result


def eig_physics_informed(
    fit_result: FitResult,
    shift: float,
) -> EigResult:
    """Computes the eigendecomposition of the infinitesimal generator operator (see :footcite:t:`kostic2024learning`).

    Args:
        fit_result (FitResult): Fit result as defined in ``operator_learning.structs``.
        shift (float): Shift parameter of the resolvent.

    Returns:
        EigResult: as defined in ``operator_learning.structs``

    """
    U = fit_result["U"]
    V = fit_result["V"]
    sigma = fit_result["svals"]
    evals, vl, vr = scipy.linalg.eig(V.T @ V @ np.diag(sigma**2), left=True)

    evals = sanitize_complex_conjugates(evals)
    lambdas = shift - 1 / evals
    r_perm = np.argsort(-lambdas)
    vr = vr[:, r_perm]
    l_perm = np.argsort(-lambdas.conj())
    vl = vl[:, l_perm]
    evals = evals[r_perm]

    vl /= np.sqrt(evals)
    result: EigResult = {"values": lambdas[r_perm], "left": V @ vl, "right": U @ vr}
    return result


def evaluate_eigenfunction(
    eig_result: EigResult,
    which: Literal["left", "right"],
    K_Xin_X_or_Y: ndarray,
):
    """Evaluates left or right eigenfunctions using kernel matrices.

    Args:
        eig_result: EigResult object containing eigendecomposition results
        which: String indicating "left" or "right" eigenfunctions
        K_Xin_X_or_Y: Kernel matrix between initial conditions and input data (for right
            eigenfunctions) or output data (for left eigenfunctions)


    Shape:
        ``eig_result``: ``U, V`` of shape :math:`(N, R)`, ``svals`` of shape :math:`R`
        where :math:`N` is the sample size and  :math:`R` is the rank of the regressor.

        ``K_Xin_X_or_Y``: :math:`(N_0, N)`, where :math:`N_0` is the number of inputs to
        predict and :math:`N` is the sample size.

        Output: :math:`(N_0, R)`
    """
    vr_or_vl = eig_result[which]
    rsqrt_dim = (K_Xin_X_or_Y.shape[1]) ** (-0.5)
    return np.linalg.multi_dot([rsqrt_dim * K_Xin_X_or_Y, vr_or_vl])
=======
from linear_operator_learning.kernel.utils import topk
>>>>>>> 08048967


def evaluate_right_eigenfunction_physics_informed(
    kernel_X: np.ndarray, dKernel_X: np.ndarray, eig_result: np.ndarray, shift: float
):
    r"""Evaluates the right eigenfunction of the physics informed generator ( see :footcite:t:`kostic2024learning`).

    Args:
        kernel_X (np.ndarray): kernel matrix of the training data
        dKernel_X (np.ndarray): (matrix N in :footcite:t:`kostic2024learning`) derivative of the kernel: N{i,(k-1)n+j} = <\phi(x_i),d_k\phi(x_j)>
        eig_result: EigResult object containing eigendecomposition results
        shift (float): shift parameter of the resolvent

    Shape:
        ``kernel_X``: :math:`(N, N)`, where :math:`N` is the number of training data.

        ``dkernel_X``: :math:`(N, (d+1)N)`. where :math:`N` is the number of training data amd :math: `d` is the dimensionality of the input data.

    Returns:
        Right eigenfunctions of the generator of shape :math:  `(N, r)` where :math: `r` is the rank of the estimator

    """
    npts = kernel_X.shape[0]
    sqrt_npts = np.sqrt(npts)
    u = eig_result["right"]
    return (np.sqrt(shift) * kernel_X @ u[:npts, :] + dKernel_X @ u[npts:, :]) / sqrt_npts


def add_diagonal_(M: ndarray, alpha: float):
    """Add alpha to the diagonal of M inplace.

    Args:
        M (ndarray): The matrix to modify inplace.
        alpha (float): The value to add to the diagonal of M.
    """
    np.fill_diagonal(M, M.diagonal() + alpha)


def stable_topk(
    vec: ndarray,
    k_max: int,
    rcond: float | None = None,
    ignore_warnings: bool = True,
):
    """Takes up to k_max indices of the top k_max values of vec. If the values are below rcond, they are discarded.

    Args:
        vec (ndarray): Vector to extract the top k indices from.
        k_max (int): Number of indices to extract.
        rcond (float, optional): Value below which the values are discarded. Defaults to None, in which case it is set according to the machine precision of vec's dtype.
        ignore_warnings (bool): If False, raise a warning when some elements are discarted for being below the requested numerical precision.

    """
    if rcond is None:
        rcond = 10.0 * vec.shape[0] * np.finfo(vec.dtype).eps

    top_vec, top_idxs = topk(vec, k_max)

    if all(top_vec > rcond):
        return top_vec, top_idxs
    else:
        valid = top_vec > rcond
        # In the case of multiple occurrences of the maximum vec, the indices corresponding to the first occurrence are returned.
        first_invalid = np.argmax(np.logical_not(valid))
        _first_discarded_val = np.max(np.abs(vec[first_invalid:]))

        if not ignore_warnings:
            warn(
                f"Warning: Discarted {k_max - vec.shape[0]} dimensions of the {k_max} requested due to numerical instability. Consider decreasing the k. The largest discarded value is: {_first_discarded_val:.3e}."
            )
        return top_vec[valid], top_idxs[valid]


def weighted_norm(A: ndarray, M: ndarray | None = None):
    r"""Weighted norm of the columns of A.

    Args:
        A (ndarray): 1D or 2D array. If 2D, the columns are treated as vectors.
        M (ndarray or LinearOperator, optional): Weigthing matrix. the norm of the vector :math:`a` is given by :math:`\langle a, Ma \rangle` . Defaults to None, corresponding to the Identity matrix. Warning: no checks are
        performed on M being a PSD operator.

    Returns:
        (ndarray or float): If ``A.ndim == 2`` returns 1D array of floats corresponding to the norms of
        the columns of A. Else return a float.
    """
    assert A.ndim <= 2, "'A' must be a vector or a 2D array"
    if M is None:
        norm = np.linalg.norm(A, axis=0)
    else:
        _A = np.dot(M, A)
        _A_T = np.dot(M.T, A)
        norm = np.real(np.sum(0.5 * (np.conj(A) * _A + np.conj(A) * _A_T), axis=0))
    rcond = 10.0 * A.shape[0] * np.finfo(A.dtype).eps
    norm = np.where(norm < rcond, 0.0, norm)
    return np.sqrt(norm)<|MERGE_RESOLUTION|>--- conflicted
+++ resolved
@@ -5,156 +5,7 @@
 import numpy as np
 from numpy import ndarray
 
-<<<<<<< HEAD
-from linear_operator_learning.kernel.structs import EigResult, FitResult
-from linear_operator_learning.kernel.utils import sanitize_complex_conjugates, topk
-
-__all__ = [
-    "eig",
-    "evaluate_eigenfunction",
-    "eig_physics_informed",
-    "evaluate_right_eigenfunction_physics_informed",
-]
-
-
-def eig(
-    fit_result: FitResult,
-    K_X: ndarray,  # Kernel matrix of the input data
-    K_YX: ndarray,  # Kernel matrix between the output data and the input data
-) -> EigResult:
-    """Computes the eigendecomposition of a regressor.
-
-    Args:
-        fit_result (FitResult): Fit result as defined in ``linear_operator_learning.kernel.structs``.
-        K_X (ndarray): Kernel matrix of the input data.
-        K_YX (ndarray): Kernel matrix between the output data and the input data.
-
-
-    Shape:
-        ``K_X``: :math:`(N, N)`, where :math:`N` is the sample size.
-
-        ``K_YX``: :math:`(N, N)`, where :math:`N` is the sample size.
-
-        Output: ``U, V`` of shape :math:`(N, R)`, ``svals`` of shape :math:`R`
-        where :math:`N` is the sample size and  :math:`R` is the rank of the regressor.
-    """
-    # SUV.TZ -> V.T K_YX U (right ev = SUvr, left ev = ZVvl)
-    U = fit_result["U"]
-    V = fit_result["V"]
-    r_dim = (K_X.shape[0]) ** (-1)
-
-    W_YX = np.linalg.multi_dot([V.T, r_dim * K_YX, U])
-    W_X = np.linalg.multi_dot([U.T, r_dim * K_X, U])
-
-    values, vl, vr = scipy.linalg.eig(W_YX, left=True, right=True)  # Left -> V, Right -> U
-    values = sanitize_complex_conjugates(values)
-    r_perm = np.argsort(values)
-    vr = vr[:, r_perm]
-    l_perm = np.argsort(values.conj())
-    vl = vl[:, l_perm]
-    values = values[r_perm]
-
-    rcond = 1000.0 * np.finfo(U.dtype).eps
-    # Normalization in RKHS
-    norm_r = weighted_norm(vr, W_X)
-    norm_r = np.where(norm_r < rcond, np.inf, norm_r)
-    vr = vr / norm_r
-
-    # Bi-orthogonality of left eigenfunctions
-    norm_l = np.diag(np.linalg.multi_dot([vl.T, W_YX, vr]))
-    norm_l = np.where(np.abs(norm_l) < rcond, np.inf, norm_l)
-    vl = vl / norm_l
-    result: EigResult = {"values": values, "left": V @ vl, "right": U @ vr}
-    return result
-
-
-def eig_physics_informed(
-    fit_result: FitResult,
-    shift: float,
-) -> EigResult:
-    """Computes the eigendecomposition of the infinitesimal generator operator (see :footcite:t:`kostic2024learning`).
-
-    Args:
-        fit_result (FitResult): Fit result as defined in ``operator_learning.structs``.
-        shift (float): Shift parameter of the resolvent.
-
-    Returns:
-        EigResult: as defined in ``operator_learning.structs``
-
-    """
-    U = fit_result["U"]
-    V = fit_result["V"]
-    sigma = fit_result["svals"]
-    evals, vl, vr = scipy.linalg.eig(V.T @ V @ np.diag(sigma**2), left=True)
-
-    evals = sanitize_complex_conjugates(evals)
-    lambdas = shift - 1 / evals
-    r_perm = np.argsort(-lambdas)
-    vr = vr[:, r_perm]
-    l_perm = np.argsort(-lambdas.conj())
-    vl = vl[:, l_perm]
-    evals = evals[r_perm]
-
-    vl /= np.sqrt(evals)
-    result: EigResult = {"values": lambdas[r_perm], "left": V @ vl, "right": U @ vr}
-    return result
-
-
-def evaluate_eigenfunction(
-    eig_result: EigResult,
-    which: Literal["left", "right"],
-    K_Xin_X_or_Y: ndarray,
-):
-    """Evaluates left or right eigenfunctions using kernel matrices.
-
-    Args:
-        eig_result: EigResult object containing eigendecomposition results
-        which: String indicating "left" or "right" eigenfunctions
-        K_Xin_X_or_Y: Kernel matrix between initial conditions and input data (for right
-            eigenfunctions) or output data (for left eigenfunctions)
-
-
-    Shape:
-        ``eig_result``: ``U, V`` of shape :math:`(N, R)`, ``svals`` of shape :math:`R`
-        where :math:`N` is the sample size and  :math:`R` is the rank of the regressor.
-
-        ``K_Xin_X_or_Y``: :math:`(N_0, N)`, where :math:`N_0` is the number of inputs to
-        predict and :math:`N` is the sample size.
-
-        Output: :math:`(N_0, R)`
-    """
-    vr_or_vl = eig_result[which]
-    rsqrt_dim = (K_Xin_X_or_Y.shape[1]) ** (-0.5)
-    return np.linalg.multi_dot([rsqrt_dim * K_Xin_X_or_Y, vr_or_vl])
-=======
 from linear_operator_learning.kernel.utils import topk
->>>>>>> 08048967
-
-
-def evaluate_right_eigenfunction_physics_informed(
-    kernel_X: np.ndarray, dKernel_X: np.ndarray, eig_result: np.ndarray, shift: float
-):
-    r"""Evaluates the right eigenfunction of the physics informed generator ( see :footcite:t:`kostic2024learning`).
-
-    Args:
-        kernel_X (np.ndarray): kernel matrix of the training data
-        dKernel_X (np.ndarray): (matrix N in :footcite:t:`kostic2024learning`) derivative of the kernel: N{i,(k-1)n+j} = <\phi(x_i),d_k\phi(x_j)>
-        eig_result: EigResult object containing eigendecomposition results
-        shift (float): shift parameter of the resolvent
-
-    Shape:
-        ``kernel_X``: :math:`(N, N)`, where :math:`N` is the number of training data.
-
-        ``dkernel_X``: :math:`(N, (d+1)N)`. where :math:`N` is the number of training data amd :math: `d` is the dimensionality of the input data.
-
-    Returns:
-        Right eigenfunctions of the generator of shape :math:  `(N, r)` where :math: `r` is the rank of the estimator
-
-    """
-    npts = kernel_X.shape[0]
-    sqrt_npts = np.sqrt(npts)
-    u = eig_result["right"]
-    return (np.sqrt(shift) * kernel_X @ u[:npts, :] + dKernel_X @ u[npts:, :]) / sqrt_npts
 
 
 def add_diagonal_(M: ndarray, alpha: float):
